--- conflicted
+++ resolved
@@ -118,11 +118,6 @@
 		configure(SqlExtension.NAME, SqlExtension.class, closure);
 	}
 
-<<<<<<< HEAD
-	/** Configures the special typescript-specific extension for typescript files. */
-	public void typescript(Action<TypescriptExtension> closure) {
-		configure(TypescriptExtension.NAME, TypescriptExtension.class, closure);
-=======
 	/** Configures the special xml-specific extension for XML/XSL/... files (XHTML is excluded). */
 	public void xml(Action<XmlExtension> closure) {
 		configure(XmlExtension.NAME, XmlExtension.class, closure);
@@ -131,7 +126,11 @@
 	/** Configures the special C/C++-specific extension. */
 	public void cpp(Action<CppExtension> closure) {
 		configure(CppExtension.NAME, CppExtension.class, closure);
->>>>>>> 88188044
+	}
+
+	/** Configures the special typescript-specific extension for typescript files. */
+	public void typescript(Action<TypescriptExtension> closure) {
+		configure(TypescriptExtension.NAME, TypescriptExtension.class, closure);
 	}
 
 	/** Configures a custom extension. */
