--- conflicted
+++ resolved
@@ -11,10 +11,6 @@
 			include '**/*.java'
 			exclude '_ext/*/build/**'
 		}
-<<<<<<< HEAD
-
-=======
->>>>>>> 196c29d8
 		custom 'noInternalDeps', {
 			if (it.contains('import org.gradle.internal.')) {
 				throw new AssertionError("Accidental internal import")
@@ -29,7 +25,7 @@
 	}
 	groovy {
 		target 'build.gradle', 'spotlessSelf.gradle', 'settings.gradle'
-		greclipseFormatFile 'spotless.eclipseformat.xml'
+		greclipseFormat().configFile('spotless.eclipseformat.xml')
 		paddedCell()
 	}
 	freshmark {
